import pytest

import jbof
import shutil
import numpy

@pytest.fixture
def example_data():
    d = jbof.DataSet.create_dataset('tmp', {'kind': 'dataset'})
    e = d.create_entry({'kind': 'entry'})
    e.create_datum('ones', numpy.ones(10), {'kind': 'ones'})
    e.create_datum('zeros', numpy.zeros(10), {'kind': 'zeros'})
    e = d.create_entry({'kind': 'entry'})
    e.create_datum('twos', numpy.ones(10)*2, {'kind': 'twos'})
    yield d
    shutil.rmtree('tmp')

def test_dataset(example_data):
    with pytest.raises(TypeError):
        d = jbof.DataSet('doesnotexist')
    d = jbof.DataSet('tmp')
<<<<<<< HEAD
    assert d.metadata == {'kind': 'dataset'}
=======
    assert d.metadata == {'kind': 'dataset', '_entryformat': None}
>>>>>>> 7654b95a

def test_import_dataset(example_data):
    from tmp import dataset as data
    assert data.directory.absolute() == example_data.directory.absolute()

def test_entries(example_data):
    entries = list(example_data.all_entries())
    assert len(entries) == 2
    for entry in entries:
        assert entry.metadata == {'kind': 'entry'}

def test_data(example_data):
    visited_data = []
    for entry in example_data.all_entries():
        for name, data in entry.all_data():
            assert numpy.all(data == {'zeros': 0, 'ones': 1, 'twos': 2}[name])
            assert len(data.metadata) == 2
            assert data.metadata['kind'] == name
            assert '_filename' in data.metadata
            visited_data.append(name)
    assert sorted(visited_data) == ['ones', 'twos', 'zeros']<|MERGE_RESOLUTION|>--- conflicted
+++ resolved
@@ -19,11 +19,8 @@
     with pytest.raises(TypeError):
         d = jbof.DataSet('doesnotexist')
     d = jbof.DataSet('tmp')
-<<<<<<< HEAD
-    assert d.metadata == {'kind': 'dataset'}
-=======
     assert d.metadata == {'kind': 'dataset', '_entryformat': None}
->>>>>>> 7654b95a
+
 
 def test_import_dataset(example_data):
     from tmp import dataset as data
